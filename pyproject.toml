[build-system]
requires = ["setuptools>=61.0", "wheel"]
build-backend = "setuptools.build_meta"

[project]
name = "coze-2-jianying"
version = "1.0.0"
description = "开源的Coze剪映小助手"
readme = "README.md"
requires-python = ">=3.8"
license = "GPL-3.0-or-later"
authors = [
    {name = "Gardene-el"}
]
keywords = ["coze", "jianying", "video-editing", "draft-generator"]
classifiers = [
    "Development Status :: 3 - Alpha",
    "Intended Audience :: Developers",
    "Topic :: Multimedia :: Video",
    "Programming Language :: Python :: 3",
    "Programming Language :: Python :: 3.8",
    "Programming Language :: Python :: 3.9",
    "Programming Language :: Python :: 3.10",
    "Programming Language :: Python :: 3.11",
    "Programming Language :: Python :: 3.12",
]

dependencies = [
    "pyJianYingDraft>=0.2.5",
    "cozepy>=0.20.0",
    "requests>=2.31.0",
    "python-dotenv>=0.19.0",
    "click>=8.1.0",
    "rich>=13.0.0",
    "fastapi>=0.104.0",
    "uvicorn[standard]>=0.24.0",
    "pydantic>=2.0.0",
    "python-multipart>=0.0.6",
    "pyngrok>=6.0.0",
]

[project.optional-dependencies]
dev = [
    "pytest>=7.0.0",
    "black>=22.0.0",
    "flake8>=4.0.0",
]
build = [
    "pyinstaller>=5.0.0",
]
all = [
    "coze-2-jianying[dev,build]",
]

[project.urls]
Homepage = "https://github.com/Gardene-el/Coze2JianYing"
Repository = "https://github.com/Gardene-el/Coze2JianYing"
Issues = "https://github.com/Gardene-el/Coze2JianYing/issues"

[project.scripts]
coze-2-jianying = "coze_plugin.main:main"

[tool.setuptools]
package-dir = {"" = "."}

[tool.setuptools.packages.find]
where = ["."]
include = ["app*", "coze_plugin*"]
exclude = ["tests*", "build*", "dist*", "*.egg-info", "scripts*", "data_structures*"]

[tool.setuptools.package-data]
"*" = ["*.yaml", "*.json", "*.md"]

[tool.black]
line-length = 100
target-version = ["py38", "py39", "py310", "py311"]
include = '\.pyi?$'
extend-exclude = '''
/(
  # directories
  \.eggs
  | \.git
  | \.hg
  | \.mypy_cache
  | \.tox
  | \.venv
  | build
  | dist
)/
'''

[tool.pytest.ini_options]
testpaths = ["tests", "coze_plugin/tests"]
python_files = "test_*.py"
python_classes = "Test*"
python_functions = "test_*"
addopts = "-v --tb=short"

[tool.flake8]
max-line-length = 100
extend-ignore = ["E203", "W503"]
exclude = [
    ".git",
    "__pycache__",
    "build",
    "dist",
    ".eggs",
    "*.egg-info",
]

# Python Semantic Release Configuration
[tool.semantic_release]
version_toml = ["pyproject.toml:project.version"]
version_variables = ["app/__init__.py:__version__"]
branch = "main"
upload_to_vcs_release = true
upload_to_pypi = false
build_command = "python build.py"
commit_message = "chore(release): {version} [skip ci]"
<<<<<<< HEAD
major_on_zero = true  # 强制保持 0.x.x 版本，feat 只触发 MINOR 升级
=======
major_on_zero = false  # 强制保持 0.x.x 版本，feat 只触发 MINOR 升级
>>>>>>> bf552777

[tool.semantic_release.branches.main]
match = "main"
prerelease = false

[tool.semantic_release.changelog]
exclude_commit_patterns = [
    "^chore\\(release\\):",
    "^Merge pull request",
    "^Merge branch",
]

[tool.semantic_release.changelog.default_templates]
changelog_file = "CHANGELOG.md"

[tool.semantic_release.commit_parser_options]
allowed_tags = [
    "build",
    "chore",
    "ci",
    "docs",
    "feat",
    "fix",
    "perf",
    "style",
    "refactor",
    "test",
]
minor_tags = ["feat"]
patch_tags = ["fix", "perf"]

[tool.semantic_release.remote]
name = "origin"
type = "github"
ignore_token_for_push = false

[tool.semantic_release.publish]
dist_glob_patterns = ["dist/*.exe"]
upload_to_vcs_release = true<|MERGE_RESOLUTION|>--- conflicted
+++ resolved
@@ -117,11 +117,7 @@
 upload_to_pypi = false
 build_command = "python build.py"
 commit_message = "chore(release): {version} [skip ci]"
-<<<<<<< HEAD
 major_on_zero = true  # 强制保持 0.x.x 版本，feat 只触发 MINOR 升级
-=======
-major_on_zero = false  # 强制保持 0.x.x 版本，feat 只触发 MINOR 升级
->>>>>>> bf552777
 
 [tool.semantic_release.branches.main]
 match = "main"
