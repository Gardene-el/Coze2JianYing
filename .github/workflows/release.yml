name: Semantic Release

on:
  push:
    branches:
      - main

permissions:
  contents: write
  issues: write
  pull-requests: write

jobs:
  release:
    runs-on: windows-latest

    # 在 job 级别设置环境变量，确保所有步骤都使用 UTF-8
    env:
      PYTHONIOENCODING: utf-8
      PYTHONUTF8: 1
      # 强制 Python 使用 UTF-8
      LANG: en_US.UTF-8
      LC_ALL: en_US.UTF-8

    steps:
      - name: Checkout code
        uses: actions/checkout@v5
        with:
          fetch-depth: 0 # 获取完整历史以便分析 commits
          token: ${{ secrets.GITHUB_TOKEN }}

      - name: Set up Python
        uses: actions/setup-python@v6
        with:
          python-version: "3.11"

      - name: Set up UTF-8 encoding
        run: |
<<<<<<< HEAD
          # 设置控制台代码页为 UTF-8
          chcp 65001

          # 设置环境变量（持久化到后续步骤）
          echo "PYTHONIOENCODING=utf-8" >> $env:GITHUB_ENV
          echo "PYTHONUTF8=1" >> $env:GITHUB_ENV
=======
          # 设置 Python 使用 UTF-8 编码
          [System.Environment]::SetEnvironmentVariable('PYTHONIOENCODING', 'utf-8', 'Process')
          [System.Environment]::SetEnvironmentVariable('PYTHONUTF8', '1', 'Process')
>>>>>>> 7608ef31

          # 设置 Git 使用 UTF-8
          git config --global core.quotepath false
          git config --global i18n.commitencoding utf-8
          git config --global i18n.logoutputencoding utf-8
<<<<<<< HEAD
          git config --global core.pager "cat"

          # 验证设置
          Write-Host "当前代码页: $(chcp)"
          Write-Host "PYTHONIOENCODING: $env:PYTHONIOENCODING"
          Write-Host "PYTHONUTF8: $env:PYTHONUTF8"
=======

          # 验证设置
          Write-Host "PYTHONIOENCODING: $env:PYTHONIOENCODING"
>>>>>>> 7608ef31
          Write-Host "Git encoding config:"
          git config --get i18n.commitencoding
          git config --get i18n.logoutputencoding

      - name: Install dependencies
        run: |
          chcp 65001
          python -m pip install --upgrade pip
          pip install -r requirements.txt
          pip install python-semantic-release

      - name: Configure Git
        run: |
          chcp 65001
          git config user.name "github-actions[bot]"
          git config user.email "github-actions[bot]@users.noreply.github.com"

          # 确保 UTF-8 编码
          git config core.quotepath false
          git config i18n.commitencoding utf-8
          git config i18n.logoutputencoding utf-8

<<<<<<< HEAD
      - name: Debug Git Log Encoding
        run: |
          chcp 65001
          Write-Host "=== 测试 Git Log 编码 ==="
          git log --oneline -5
          Write-Host "=== Python 编码测试 ==="
          python -c "import sys; print(f'stdout encoding: {sys.stdout.encoding}'); print(f'default encoding: {sys.getdefaultencoding()}')"

=======
>>>>>>> 7608ef31
      - name: Check for version bump
        id: check_version
        run: |
          chcp 65001

          # 使用 -vv 查看详细错误
          Write-Host "=== 运行 semantic-release version --print ==="
          $output = ""
          $exitCode = 0

          try {
            $output = semantic-release version --print --no-commit --no-tag --no-push -vv 2>&1
            $exitCode = $LASTEXITCODE
          } catch {
            $output = $_.Exception.Message
            $exitCode = 1
          }

          Write-Host "Exit code: $exitCode"
          Write-Host "Output:"
          Write-Host $output

          if ($output -match "No release will be made") {
            Write-Host "::notice::没有需要发布的更新（无符合条件的 commit）"
            echo "should_release=false" >> $env:GITHUB_OUTPUT
          } elseif ($exitCode -eq 0) {
            Write-Host "::notice::检测到需要发布的更新"
            echo "should_release=true" >> $env:GITHUB_OUTPUT
          } else {
            Write-Host "::error::semantic-release 执行失败"
            exit 1
          }

      - name: Build executable
        if: steps.check_version.outputs.should_release == 'true'
        run: |
          chcp 65001
          python build.py

      - name: Semantic Release
        if: steps.check_version.outputs.should_release == 'true'
        env:
          GH_TOKEN: ${{ secrets.GITHUB_TOKEN }}
          PYTHONIOENCODING: utf-8
          PYTHONUTF8: 1
        run: |
<<<<<<< HEAD
          chcp 65001

          Write-Host "=== 执行 semantic-release version ==="
          semantic-release version -vv

          Write-Host "=== 执行 semantic-release publish ==="
          semantic-release publish -vv
=======
          # 设置编码环境变量
          $env:PYTHONIOENCODING = 'utf-8'
          $env:PYTHONUTF8 = '1'

          # 执行 semantic-release
          semantic-release version
          semantic-release publish
>>>>>>> 7608ef31

      - name: Get new version
        if: steps.check_version.outputs.should_release == 'true'
        id: version
        run: |
          chcp 65001

          # 从 Git tags 获取最新版本
          $latestTag = git describe --tags --abbrev=0
          Write-Host "最新标签: $latestTag"

          echo "version=$latestTag" >> $env:GITHUB_OUTPUT

      - name: Upload release asset
        if: steps.check_version.outputs.should_release == 'true'
        env:
          GH_TOKEN: ${{ secrets.GITHUB_TOKEN }}
        run: |
          chcp 65001

          $version = "${{ steps.version.outputs.version }}"
          Write-Host "准备上传到版本: $version"

          if (Test-Path dist/CozeJianYingDraftGenerator.exe) {
            gh release upload $version dist/CozeJianYingDraftGenerator.exe --clobber
            Write-Host "✅ 已上传 CozeJianYingDraftGenerator.exe 到 Release $version"
          } else {
            Write-Host "❌ 找不到可执行文件"
            exit 1
          }

      - name: Summary
        if: steps.check_version.outputs.should_release == 'true'
        run: |
          chcp 65001
          Write-Host "🎉 发布完成！"
          Write-Host "版本: ${{ steps.version.outputs.version }}"
          Write-Host "查看 Release: https://github.com/${{ github.repository }}/releases/tag/${{ steps.version.outputs.version }}"<|MERGE_RESOLUTION|>--- conflicted
+++ resolved
@@ -36,35 +36,23 @@
 
       - name: Set up UTF-8 encoding
         run: |
-<<<<<<< HEAD
           # 设置控制台代码页为 UTF-8
           chcp 65001
 
           # 设置环境变量（持久化到后续步骤）
           echo "PYTHONIOENCODING=utf-8" >> $env:GITHUB_ENV
           echo "PYTHONUTF8=1" >> $env:GITHUB_ENV
-=======
-          # 设置 Python 使用 UTF-8 编码
-          [System.Environment]::SetEnvironmentVariable('PYTHONIOENCODING', 'utf-8', 'Process')
-          [System.Environment]::SetEnvironmentVariable('PYTHONUTF8', '1', 'Process')
->>>>>>> 7608ef31
 
           # 设置 Git 使用 UTF-8
           git config --global core.quotepath false
           git config --global i18n.commitencoding utf-8
           git config --global i18n.logoutputencoding utf-8
-<<<<<<< HEAD
           git config --global core.pager "cat"
 
           # 验证设置
           Write-Host "当前代码页: $(chcp)"
           Write-Host "PYTHONIOENCODING: $env:PYTHONIOENCODING"
           Write-Host "PYTHONUTF8: $env:PYTHONUTF8"
-=======
-
-          # 验证设置
-          Write-Host "PYTHONIOENCODING: $env:PYTHONIOENCODING"
->>>>>>> 7608ef31
           Write-Host "Git encoding config:"
           git config --get i18n.commitencoding
           git config --get i18n.logoutputencoding
@@ -87,7 +75,6 @@
           git config i18n.commitencoding utf-8
           git config i18n.logoutputencoding utf-8
 
-<<<<<<< HEAD
       - name: Debug Git Log Encoding
         run: |
           chcp 65001
@@ -96,8 +83,6 @@
           Write-Host "=== Python 编码测试 ==="
           python -c "import sys; print(f'stdout encoding: {sys.stdout.encoding}'); print(f'default encoding: {sys.getdefaultencoding()}')"
 
-=======
->>>>>>> 7608ef31
       - name: Check for version bump
         id: check_version
         run: |
@@ -144,7 +129,6 @@
           PYTHONIOENCODING: utf-8
           PYTHONUTF8: 1
         run: |
-<<<<<<< HEAD
           chcp 65001
 
           Write-Host "=== 执行 semantic-release version ==="
@@ -152,15 +136,6 @@
 
           Write-Host "=== 执行 semantic-release publish ==="
           semantic-release publish -vv
-=======
-          # 设置编码环境变量
-          $env:PYTHONIOENCODING = 'utf-8'
-          $env:PYTHONUTF8 = '1'
-
-          # 执行 semantic-release
-          semantic-release version
-          semantic-release publish
->>>>>>> 7608ef31
 
       - name: Get new version
         if: steps.check_version.outputs.should_release == 'true'
